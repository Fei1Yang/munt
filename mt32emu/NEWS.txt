--- conflicted
+++ resolved
@@ -1,14 +1,12 @@
-<<<<<<< HEAD
 CURRENT:
 
 	* Added sample rate conversion feature that allows to convert the synthesiser output to any desired sample rate.
 	  It can either utilise an external library (e.g. libsoxr or libsamplerate) or use an internal implementation.
 	  This behaviour is controlled by a build option libmt32emu_WITH_INTERNAL_RESAMPLER (enabled by default).
-=======
+
 2017-02-27:
 
 	* Renderer now uses pre-allocated temporary sample buffers thus reducing the amount of memory used on the stack.
->>>>>>> 45d0a9b4
 
 2017-02-25:
 
