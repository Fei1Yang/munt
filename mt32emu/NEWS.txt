--- conflicted
+++ resolved
@@ -1,4 +1,3 @@
-<<<<<<< HEAD
 CURRENT:
 
 	* Added sample rate conversion feature that allows converting the synthesiser output to any desired sample rate.
@@ -6,13 +5,12 @@
 	  This behaviour is controlled by a build option libmt32emu_WITH_INTERNAL_RESAMPLER (enabled by default).
 	  The internal implementation is derived from that previously added in mt32emu-qt application and aims
 	  to provide for good performance yet lower the added latency at the expense of phase linearity.
-=======
+
 2017-03-05:
 
 	2.0.4 released.
 
 	* Fixed API Configuration compatibility check for mode MT32EMU_API_TYPE 3.
->>>>>>> 2b34fd21
 
 2017-02-27:
 
