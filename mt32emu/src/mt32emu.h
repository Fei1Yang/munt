/* Copyright (C) 2003, 2004, 2005, 2006, 2008, 2009 Dean Beeler, Jerome Fisher
 * Copyright (C) 2011 Dean Beeler, Jerome Fisher, Sergey V. Mikayev
 *
 *  This program is free software: you can redistribute it and/or modify
 *  it under the terms of the GNU Lesser General Public License as published by
 *  the Free Software Foundation, either version 2.1 of the License, or
 *  (at your option) any later version.
 *
 *  This program is distributed in the hope that it will be useful,
 *  but WITHOUT ANY WARRANTY; without even the implied warranty of
 *  MERCHANTABILITY or FITNESS FOR A PARTICULAR PURPOSE.  See the
 *  GNU Lesser General Public License for more details.
 *
 *  You should have received a copy of the GNU Lesser General Public License
 *  along with this program.  If not, see <http://www.gnu.org/licenses/>.
 */

#ifndef MT32EMU_MT32EMU_H
#define MT32EMU_MT32EMU_H

// Debugging

// 0: Standard debug output is not stamped with the rendered sample count
// 1: Standard debug output is stamped with the rendered sample count
// NOTE: The "samplestamp" corresponds to the end of the last completed rendering run.
//       This is important to bear in mind for debug output that occurs during a run.
#define MT32EMU_DEBUG_SAMPLESTAMPS 0

// 0: No debug output for initialisation progress
// 1: Debug output for initialisation progress
#define MT32EMU_MONITOR_INIT 0

// 0: No debug output for MIDI events
// 1: Debug output for weird MIDI events
#define MT32EMU_MONITOR_MIDI 0

// 0: No debug output for note on/off
// 1: Basic debug output for note on/off
// 2: Comprehensive debug output for note on/off
#define MT32EMU_MONITOR_INSTRUMENTS 0

// 0: No debug output for partial allocations
// 1: Show partial stats when an allocation fails
// 2: Show partial stats with every new poly
// 3: Show individual partial allocations/deactivations
#define MT32EMU_MONITOR_PARTIALS 0

// 0: No debug output for sysex
// 1: Basic debug output for sysex
#define MT32EMU_MONITOR_SYSEX 0

// 0: No debug output for sysex writes to the timbre areas
// 1: Debug output with the name and location of newly-written timbres
// 2: Complete dump of timbre parameters for newly-written timbres
#define MT32EMU_MONITOR_TIMBRES 0

// 0: No TVA/TVF-related debug output.
// 1: Shows changes to TVA/TVF target, increment and phase.
#define MT32EMU_MONITOR_TVA 0
#define MT32EMU_MONITOR_TVF 0

<<<<<<< HEAD

// 0: Use LUTs to speedup WG
// 1: Use precise float math
#define MT32EMU_ACCURATE_WG 0
=======
// The WG algorithm involves dozens of transcendent maths, e.g. exponents and trigonometry.
// Unfortunately, the majority of systems perform such computations inefficiently,
// standard math libs and FPUs make no optimisations for single precision floats,
// and use no LUTs to speedup computing internal taylor series. Though, there're rare exceptions,
// and there's a hope it will become common soon.
// So, this is the crucial point of speed optimisations. We have now eliminated all the transcendent maths
// within the critical path and use LUTs instead.
// Besides, since the LA32 chip is assumed to use similar LUTs inside, the overall emulation accuracy should be better.
// 0: Use LUTs to speedup WG. Most common setting. You can expect about 50% performance boost.
// 1: Use precise float math. Use this setting to achieve more accurate wave generator. If your system performs better with this setting, it is really notable. :)
#define MT32EMU_ACCURATE_WG 0

#define MT32EMU_USE_EXTINT 0
>>>>>>> a1478d24

// Configuration
// The maximum number of partials playing simultaneously
#define MT32EMU_MAX_PARTIALS 32
// The maximum number of notes playing simultaneously per part.
// No point making it more than MT32EMU_MAX_PARTIALS, since each note needs at least one partial.
#define MT32EMU_MAX_POLY 32

// If non-zero, deletes reverb buffers that are not in use to save memory.
// If zero, keeps reverb buffers for all modes around all the time to avoid allocating/freeing in the critical path.
#define MT32EMU_REDUCE_REVERB_MEMORY 1

// 0: Use standard Freeverb
// 1: Use AReverb (currently not properly tuned)
#define MT32EMU_USE_AREVERBMODEL 0

namespace MT32Emu
{
// The higher this number, the more memory will be used, but the more samples can be processed in one run -
// various parts of sample generation can be processed more efficiently in a single run.
// A run's maximum length is that given to Synth::render(), so giving a value here higher than render() is ever
// called with will give no gain (but simply waste the memory).
// Note that this value does *not* in any way impose limitations on the length given to render(), and has no effect
// on the generated audio.
// This value must be >= 1.
const unsigned int MAX_SAMPLES_PER_RUN = 4096;

// This determines the amount of memory available for simulating delays.
// If set too low, partials aborted to allow other partials to play will not end gracefully, but will terminate
// abruptly and potentially cause a pop/crackle in the audio output.
// This value must be >= 1.
const unsigned int MAX_PRERENDER_SAMPLES = 1024;
}

#include "Structures.h"
#include "File.h"
#include "FileStream.h"
#include "Tables.h"
#include "Poly.h"
#include "LA32Ramp.h"
#include "TVA.h"
#include "TVP.h"
#include "TVF.h"
#include "Partial.h"
#include "Part.h"
#include "ROMInfo.h"
#include "Synth.h"

#endif<|MERGE_RESOLUTION|>--- conflicted
+++ resolved
@@ -59,12 +59,6 @@
 #define MT32EMU_MONITOR_TVA 0
 #define MT32EMU_MONITOR_TVF 0
 
-<<<<<<< HEAD
-
-// 0: Use LUTs to speedup WG
-// 1: Use precise float math
-#define MT32EMU_ACCURATE_WG 0
-=======
 // The WG algorithm involves dozens of transcendent maths, e.g. exponents and trigonometry.
 // Unfortunately, the majority of systems perform such computations inefficiently,
 // standard math libs and FPUs make no optimisations for single precision floats,
@@ -76,9 +70,6 @@
 // 0: Use LUTs to speedup WG. Most common setting. You can expect about 50% performance boost.
 // 1: Use precise float math. Use this setting to achieve more accurate wave generator. If your system performs better with this setting, it is really notable. :)
 #define MT32EMU_ACCURATE_WG 0
-
-#define MT32EMU_USE_EXTINT 0
->>>>>>> a1478d24
 
 // Configuration
 // The maximum number of partials playing simultaneously
