--- conflicted
+++ resolved
@@ -2,10 +2,7 @@
 
 	* Improved CoreAudio driver: CoreAudioStream no longer renders data in the GUI thread, a dedicated internal AudioQueue thread is used instead.
 	* Added build option mt32emu-qt_WITH_DEBUG_WINCONSOLE. It controls whether a debugging console is shown on Windows.
-<<<<<<< HEAD
-=======
 	* Fixed a bug in LinearResampler that may cause incorrect output at beginning of each audio block.
->>>>>>> 1812a6f1
 
 2014-12-21:
 
