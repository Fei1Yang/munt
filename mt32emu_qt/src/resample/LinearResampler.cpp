/* Copyright (C) 2011, 2012, 2013, 2014 Jerome Fisher, Sergey V. Mikayev
 *
 *  This program is free software: you can redistribute it and/or modify
 *  it under the terms of the GNU General Public License as published by
 *  the Free Software Foundation, either version 3 of the License, or
 *  (at your option) any later version.
 *
 *  This program is distributed in the hope that it will be useful,
 *  but WITHOUT ANY WARRANTY; without even the implied warranty of
 *  MERCHANTABILITY or FITNESS FOR A PARTICULAR PURPOSE.  See the
 *  GNU General Public License for more details.
 *
 *  You should have received a copy of the GNU General Public License
 *  along with this program.  If not, see <http://www.gnu.org/licenses/>.
 */

#include "LinearResampler.h"

#include <QtGlobal>
<<<<<<< HEAD
=======

#include <cmath>
>>>>>>> 1812a6f1

using namespace MT32Emu;

LinearResampler::LinearResampler(Synth *synth, double targetSampleRate) :
	SampleRateConverter(synth, targetSampleRate, SampleRateConverter::SRC_FASTEST),
	inBuffer(new Sample[2 * MAX_SAMPLES_PER_RUN]),
	inLength(),
	position(2.0f) // Preload delay line which effectively makes resampler zero phase
{
	inBufferPtr = inBuffer;
}

LinearResampler::~LinearResampler() {
	delete[] inBuffer;
}

Sample LinearResampler::computeOutSample(Sample prev, Sample next) {
	float interpolatedSample = prev + position * (next - prev);
#if MT32EMU_USE_FLOAT_SAMPLES
	return interpolatedSample;
#else
	// No need to clamp samples here as overshoots are impossible
	return Sample(interpolatedSample + ((interpolatedSample < 0.0f) ? -0.5f : +0.5f));
#endif
}

void LinearResampler::getOutputSamples(Sample *buffer, unsigned int length) {
	while (length > 0) {
		while (1.0 <= position) {
			// Need next sample
			if (inLength == 0) {
				inLength = (Bit32u)ceil(length * inputToOutputRatio);
				inLength = qBound((Bit32u)1, inLength, (Bit32u)MAX_SAMPLES_PER_RUN);
				synth->render(inBuffer, inLength);
				inBufferPtr = inBuffer;
			}
			--position;
			lastLeft = nextLeft;
			nextLeft = *(inBufferPtr++);
			lastRight = nextRight;
			nextRight = *(inBufferPtr++);
			--inLength;
		}
		*(buffer++) = computeOutSample(lastLeft, nextLeft);
		*(buffer++) = computeOutSample(lastRight, nextRight);
		--length;
		position += inputToOutputRatio;
	}
}<|MERGE_RESOLUTION|>--- conflicted
+++ resolved
@@ -17,11 +17,8 @@
 #include "LinearResampler.h"
 
 #include <QtGlobal>
-<<<<<<< HEAD
-=======
 
 #include <cmath>
->>>>>>> 1812a6f1
 
 using namespace MT32Emu;
 
